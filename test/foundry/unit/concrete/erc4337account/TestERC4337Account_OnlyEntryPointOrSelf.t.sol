// SPDX-License-Identifier: MIT
pragma solidity ^0.8.26;

<<<<<<< HEAD
import "../../../utils/Imports.sol";
import "../../../utils/SmartAccountTestLab.t.sol";
import { MODE_VALIDATION } from "contracts/types/Constants.sol";

contract TestERC4337Account_ValidateUserOp is Test, SmartAccountTestLab {
    Nexus public account;
    MockValidator public validator;
    address public userAddress;
=======
import "../../../utils/NexusTest_Base.t.sol";
>>>>>>> 5d81e533

/// @title TestERC4337Account_OnlyEntryPointOrSelf
/// @notice Tests for operations that should be executed only by the EntryPoint or the account itself.
contract TestERC4337Account_OnlyEntryPointOrSelf is NexusTest_Base {
    /// @notice Sets up the testing environment and ensures BOB_ACCOUNT has ether.
    function setUp() public {
        init();
        BOB_ACCOUNT.addDeposit{ value: 1 ether }();
    }

    /// @notice Tests execution of user operations from the EntryPoint.
    function test_ExecuteUserOp_Valid_FromEntryPoint() public {
        Execution[] memory execution = new Execution[](1);
        execution[0] = Execution(address(BOB_ACCOUNT), 0, "");
        PackedUserOperation[] memory userOps = buildPackedUserOperation(BOB, BOB_ACCOUNT, EXECTYPE_DEFAULT, execution, address(VALIDATOR_MODULE));
        ENTRYPOINT.handleOps(userOps, payable(BOB.addr));
    }

<<<<<<< HEAD
    function test_ValidateUserOp_ValidOperation() public {
        // Initialize a user operation with a valid setup
        PackedUserOperation[] memory userOps = new PackedUserOperation[](1);
        userOps[0] = buildPackedUserOp(userAddress, getNonce(address(BOB_ACCOUNT), MODE_VALIDATION, address(VALIDATOR_MODULE)));
        bytes32 userOpHash = ENTRYPOINT.getUserOpHash(userOps[0]);
        userOps[0].signature = signMessage(BOB, userOpHash);
=======
    /// @notice Tests execution of user operations from a non-EntryPoint address, expecting failure.
    function test_RevertIf_ExecuteUserOp_FromNonEntryPoint() public {
        startPrank(ALICE.addr);
        Execution[] memory execution = new Execution[](1);
        execution[0] = Execution(address(BOB_ACCOUNT), 0, "");
        PackedUserOperation[] memory userOps = buildPackedUserOperation(BOB, BOB_ACCOUNT, EXECTYPE_DEFAULT, execution, address(VALIDATOR_MODULE));

        vm.expectRevert(abi.encodeWithSelector(AccountAccessUnauthorized.selector));
        BOB_ACCOUNT.executeUserOp(userOps[0], bytes32(0));
        stopPrank();
    }

    /// @notice Tests installation of a module from an unauthorized address, expecting failure.
    function test_RevertIf_InstallModuleFromUnauthorized() public {
        startPrank(address(ALICE_ACCOUNT));
        vm.expectRevert(abi.encodeWithSelector(AccountAccessUnauthorized.selector));
        BOB_ACCOUNT.installModule(MODULE_TYPE_EXECUTOR, address(EXECUTOR_MODULE), "");
        stopPrank();
    }
>>>>>>> 5d81e533

    /// @notice Tests installation of a module from the EntryPoint.
    function test_InstallModuleFromEntryPoint_Success() public {
        startPrank(address(ENTRYPOINT));
        BOB_ACCOUNT.installModule(MODULE_TYPE_EXECUTOR, address(EXECUTOR_MODULE), "");
        stopPrank();
    }

<<<<<<< HEAD
    function test_ValidateUserOp_InvalidSignature() public {
        // Initialize a user operation with a valid nonce but signed by an incorrect signer
        PackedUserOperation[] memory userOps = new PackedUserOperation[](1);
        userOps[0] = buildPackedUserOp(userAddress, getNonce(address(BOB_ACCOUNT), MODE_VALIDATION, address(VALIDATOR_MODULE)));
        bytes32 userOpHash = ENTRYPOINT.getUserOpHash(userOps[0]);
        userOps[0].signature = signMessage(ALICE, userOpHash); // Incorrect signer simulated
=======
    /// @notice Tests installation of a module from the account itself.
    function test_InstallModuleFromSelf_Success() public {
        startPrank(address(BOB_ACCOUNT));
        BOB_ACCOUNT.installModule(MODULE_TYPE_EXECUTOR, address(EXECUTOR_MODULE), "");
        stopPrank();
    }

    /// @notice Tests uninstallation of a module from a non-EntryPoint or self address, expecting failure.
    function test_RevertIf_UninstallModuleFromNonEntryPointOrSelf() public {
        startPrank(ALICE.addr);
        vm.expectRevert(abi.encodeWithSelector(AccountAccessUnauthorized.selector));
        BOB_ACCOUNT.uninstallModule(MODULE_TYPE_EXECUTOR, address(EXECUTOR_MODULE), new bytes(0));
        stopPrank();
    }
>>>>>>> 5d81e533

    /// @notice Tests withdrawal of deposit to an authorized address from the EntryPoint.
    function test_WithdrawDeposit_ToAuthorizedAddress() public {
        startPrank(address(ENTRYPOINT));
        BOB_ACCOUNT.withdrawDepositTo(BOB.addr, 0.5 ether);
        stopPrank();
    }

    /// @notice Tests withdrawal of deposit from the account itself.
    function test_WithdrawDepositFromSelf_Success() public {
        startPrank(address(BOB_ACCOUNT));
        BOB_ACCOUNT.withdrawDepositTo(BOB.addr, 0.5 ether);
        stopPrank();
    }

    /// @notice Tests withdrawal of deposit from an unauthorized address, expecting failure.
    function test_RevertIf_WithdrawDeposit_FromUnauthorizedAddress() public {
        startPrank(ALICE.addr);
        vm.expectRevert(abi.encodeWithSelector(AccountAccessUnauthorized.selector));
        BOB_ACCOUNT.withdrawDepositTo(BOB.addr, 0.5 ether);
        stopPrank();
    }

    /// @notice Tests execution of the withdrawDepositTo function via the executor module.
    function test_WithdrawDepositViaExecutor() public {
        startPrank(address(ENTRYPOINT));
        BOB_ACCOUNT.installModule(MODULE_TYPE_EXECUTOR, address(EXECUTOR_MODULE), "");
        stopPrank();
        uint256 depositBefore = BOB_ACCOUNT.getDeposit();
        bytes memory callData = abi.encodeWithSelector(BOB_ACCOUNT.withdrawDepositTo.selector, BOB.addr, 0.5 ether);

        Execution[] memory executions = new Execution[](1);
        executions[0] = Execution(address(BOB_ACCOUNT), 0, callData);

        EXECUTOR_MODULE.executeBatchViaAccount(BOB_ACCOUNT, executions);
        uint256 depositAfter = BOB_ACCOUNT.getDeposit();

        assertEq(depositAfter, depositBefore - 0.5 ether, "Deposit should be reduced by 0.5 ether");
    }

    /// @notice Tests withdrawal of deposit to an authorized address via user operations.
    function test_WithdrawDeposit_ToAuthorizedAddress_WithUserOps() public {
        uint256 depositBefore = BOB_ACCOUNT.getDeposit();

        Execution[] memory executions = new Execution[](1);
        bytes memory callData = abi.encodeWithSelector(BOB_ACCOUNT.withdrawDepositTo.selector, BOB.addr, 0.5 ether);
        executions[0] = Execution(address(BOB_ACCOUNT), 0, callData);

        PackedUserOperation[] memory userOps = buildPackedUserOperation(BOB, BOB_ACCOUNT, EXECTYPE_DEFAULT, executions, address(VALIDATOR_MODULE));
        ENTRYPOINT.handleOps(userOps, payable(BOB.addr));

        uint256 depositAfter = BOB_ACCOUNT.getDeposit();
        assertApproxEqAbs(depositAfter, depositBefore - 0.5 ether, 0.0001 ether, "Deposit should be reduced by 0.5 ether");
    }

    /// @notice Tests installation of a module from the EntryPoint via user operations.
    function test_InstallModuleWithUserOpsFromEntryPoint_Success() public {
        Execution[] memory executions = new Execution[](1);
        bytes memory callData = abi.encodeWithSelector(BOB_ACCOUNT.installModule.selector, 2, address(EXECUTOR_MODULE), "");
        executions[0] = Execution(address(BOB_ACCOUNT), 0, callData);

        PackedUserOperation[] memory userOps = buildPackedUserOperation(BOB, BOB_ACCOUNT, EXECTYPE_DEFAULT, executions, address(VALIDATOR_MODULE));
        ENTRYPOINT.handleOps(userOps, payable(BOB.addr));
    }
}<|MERGE_RESOLUTION|>--- conflicted
+++ resolved
@@ -1,18 +1,8 @@
 // SPDX-License-Identifier: MIT
 pragma solidity ^0.8.26;
 
-<<<<<<< HEAD
-import "../../../utils/Imports.sol";
-import "../../../utils/SmartAccountTestLab.t.sol";
 import { MODE_VALIDATION } from "contracts/types/Constants.sol";
-
-contract TestERC4337Account_ValidateUserOp is Test, SmartAccountTestLab {
-    Nexus public account;
-    MockValidator public validator;
-    address public userAddress;
-=======
 import "../../../utils/NexusTest_Base.t.sol";
->>>>>>> 5d81e533
 
 /// @title TestERC4337Account_OnlyEntryPointOrSelf
 /// @notice Tests for operations that should be executed only by the EntryPoint or the account itself.
@@ -31,14 +21,6 @@
         ENTRYPOINT.handleOps(userOps, payable(BOB.addr));
     }
 
-<<<<<<< HEAD
-    function test_ValidateUserOp_ValidOperation() public {
-        // Initialize a user operation with a valid setup
-        PackedUserOperation[] memory userOps = new PackedUserOperation[](1);
-        userOps[0] = buildPackedUserOp(userAddress, getNonce(address(BOB_ACCOUNT), MODE_VALIDATION, address(VALIDATOR_MODULE)));
-        bytes32 userOpHash = ENTRYPOINT.getUserOpHash(userOps[0]);
-        userOps[0].signature = signMessage(BOB, userOpHash);
-=======
     /// @notice Tests execution of user operations from a non-EntryPoint address, expecting failure.
     function test_RevertIf_ExecuteUserOp_FromNonEntryPoint() public {
         startPrank(ALICE.addr);
@@ -58,7 +40,6 @@
         BOB_ACCOUNT.installModule(MODULE_TYPE_EXECUTOR, address(EXECUTOR_MODULE), "");
         stopPrank();
     }
->>>>>>> 5d81e533
 
     /// @notice Tests installation of a module from the EntryPoint.
     function test_InstallModuleFromEntryPoint_Success() public {
@@ -67,14 +48,6 @@
         stopPrank();
     }
 
-<<<<<<< HEAD
-    function test_ValidateUserOp_InvalidSignature() public {
-        // Initialize a user operation with a valid nonce but signed by an incorrect signer
-        PackedUserOperation[] memory userOps = new PackedUserOperation[](1);
-        userOps[0] = buildPackedUserOp(userAddress, getNonce(address(BOB_ACCOUNT), MODE_VALIDATION, address(VALIDATOR_MODULE)));
-        bytes32 userOpHash = ENTRYPOINT.getUserOpHash(userOps[0]);
-        userOps[0].signature = signMessage(ALICE, userOpHash); // Incorrect signer simulated
-=======
     /// @notice Tests installation of a module from the account itself.
     function test_InstallModuleFromSelf_Success() public {
         startPrank(address(BOB_ACCOUNT));
@@ -89,7 +62,6 @@
         BOB_ACCOUNT.uninstallModule(MODULE_TYPE_EXECUTOR, address(EXECUTOR_MODULE), new bytes(0));
         stopPrank();
     }
->>>>>>> 5d81e533
 
     /// @notice Tests withdrawal of deposit to an authorized address from the EntryPoint.
     function test_WithdrawDeposit_ToAuthorizedAddress() public {
