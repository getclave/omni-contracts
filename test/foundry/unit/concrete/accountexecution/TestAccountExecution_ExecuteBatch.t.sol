// SPDX-License-Identifier: MIT
pragma solidity ^0.8.26;

<<<<<<< HEAD
import "../../shared/TestAccountExecution_Base.t.sol"; // Ensure this import path matches your project structure
import { MODE_VALIDATION } from "contracts/types/Constants.sol";
=======
import "../../../shared/TestAccountExecution_Base.t.sol";
>>>>>>> 5d81e533

contract TestAccountExecution_ExecuteBatch is TestAccountExecution_Base {
    function setUp() public {
        setUpTestAccountExecution_Base();
    }

    /// @notice Tests successful batch execution
    function test_ExecuteBatch_Success() public {
        assertEq(counter.getNumber(), 0, "Counter should start at 0");
        uint256 executionsNumber = 2;

        Execution memory execution = Execution(address(counter), 0, abi.encodeWithSelector(Counter.incrementNumber.selector));
        Execution[] memory executions = prepareSeveralIdenticalExecutions(execution, executionsNumber);

        PackedUserOperation[] memory userOps = buildPackedUserOperation(BOB, BOB_ACCOUNT, EXECTYPE_DEFAULT, executions, address(VALIDATOR_MODULE));
        ENTRYPOINT.handleOps(userOps, payable(BOB.addr));

        assertEq(counter.getNumber(), executionsNumber, "Counter value should increment twice after batch execution");
    }

    /// @notice Tests batch execution reverts if one of the actions reverts
    function test_RevertIf_BatchExecutionWithDefaultExecTypeAndOneActionReverts() public {
        assertEq(counter.getNumber(), 0, "Counter should start at 0");

        Execution[] memory executions = new Execution[](2);
        executions[0] = Execution(address(counter), 0, abi.encodeWithSelector(Counter.incrementNumber.selector));
        executions[1] = Execution(address(counter), 0, abi.encodeWithSelector(Counter.revertOperation.selector));

        // Execute batch operation
        PackedUserOperation[] memory userOps = buildPackedUserOperation(BOB, BOB_ACCOUNT, EXECTYPE_DEFAULT, executions, address(VALIDATOR_MODULE));
        bytes32 userOpHash = ENTRYPOINT.getUserOpHash(userOps[0]);
        bytes memory expectedRevertReason = abi.encodeWithSignature("Error(string)", "Counter: Revert operation");

        // Expect the UserOperationRevertReason event
        vm.expectEmit(true, true, true, true);
        emit UserOperationRevertReason(userOpHash, address(BOB_ACCOUNT), userOps[0].nonce, expectedRevertReason);
        ENTRYPOINT.handleOps(userOps, payable(BOB.addr));

        assertEq(counter.getNumber(), 0, "Counter should remain unchanged after batch execution");
    }

    /// @notice Tests batch execution with empty operations
    function test_ExecuteBatch_Empty_Success() public {
        Execution[] memory executions = prepareSeveralIdenticalExecutions(Execution(address(counter), 0, ""), 3);
        // Execute batch operation
        PackedUserOperation[] memory userOps = buildPackedUserOperation(BOB, BOB_ACCOUNT, EXECTYPE_DEFAULT, executions, address(VALIDATOR_MODULE));
        ENTRYPOINT.handleOps(userOps, payable(BOB.addr));
        assertEq(counter.getNumber(), 0);
    }

    /// @notice Tests batch execution with value transfers
    function test_ExecuteBatch_ValueTransfer() public {
        address receiver = address(0x123);
        assertEq(receiver.balance, 0, "Receiver should have 0 ETH");
        uint256 valueToSend = 1 ether;
        uint256 numberOfExecutions = 3;

        (bool res, ) = payable(address(BOB_ACCOUNT)).call{ value: valueToSend * numberOfExecutions }(""); // Fund BOB_ACCOUNT
        assertEq(res, true, "Funding BOB_ACCOUNT should succeed");
        Execution[] memory executions = prepareSeveralIdenticalExecutions(Execution(receiver, valueToSend, ""), numberOfExecutions);
        PackedUserOperation[] memory userOps = buildPackedUserOperation(BOB, BOB_ACCOUNT, EXECTYPE_DEFAULT, executions, address(VALIDATOR_MODULE));
        ENTRYPOINT.handleOps(userOps, payable(BOB.addr));
        assertEq(receiver.balance, valueToSend * numberOfExecutions, "Receiver should have received proper amount of ETH");
    }

    /// @notice Tests batch execution with token transfers
    function test_ExecuteBatch_TokenTransfers() public {
        uint256 transferAmount = 100 * 10 ** token.decimals();
        // Prepare batch token transfer operations from BOB_ACCOUNT to ALICE and CHARLIE
        Execution[] memory executions = new Execution[](2);
        executions[0] = Execution(address(token), 0, abi.encodeWithSelector(token.transfer.selector, ALICE.addr, transferAmount));
        executions[1] = Execution(address(token), 0, abi.encodeWithSelector(token.transfer.selector, CHARLIE.addr, transferAmount));

        // Execute batch operations
        PackedUserOperation[] memory userOps = buildPackedUserOperation(BOB, BOB_ACCOUNT, EXECTYPE_DEFAULT, executions, address(VALIDATOR_MODULE));
        ENTRYPOINT.handleOps(userOps, payable(BOB.addr));

        // Assertions
        assertEq(token.balanceOf(ALICE.addr), transferAmount, "Alice should receive tokens");
        assertEq(token.balanceOf(CHARLIE.addr), transferAmount, "Charlie should receive tokens");
    }

    /// @notice Tests batch execution with separate approval and transfer operations
    function test_ExecuteBatch_ApproveAndTransfer_SeparateOps() public {
        uint256 approvalAmount = 1000 * 10 ** token.decimals();
        uint256 transferAmount = 500 * 10 ** token.decimals();

        uint256 aliceBalanceBefore = token.balanceOf(address(ALICE_ACCOUNT));

        // Execution for approval
        Execution[] memory approvalExecution = new Execution[](1);
        approvalExecution[0] = Execution(address(token), 0, abi.encodeWithSelector(token.approve.selector, address(ALICE_ACCOUNT), approvalAmount));

        // Prepare UserOperation for approval
        PackedUserOperation[] memory approvalUserOps = buildPackedUserOperation(
            BOB,
            BOB_ACCOUNT,
            EXECTYPE_DEFAULT,
            approvalExecution,
            address(VALIDATOR_MODULE)
        );

        // Execution for transferFrom
        Execution[] memory transferExecution = new Execution[](1);
        transferExecution[0] = Execution(
            address(token),
            0,
            abi.encodeWithSelector(token.transferFrom.selector, address(BOB_ACCOUNT), address(ALICE_ACCOUNT), transferAmount)
        );

        // Prepare UserOperation for transferFrom
        PackedUserOperation[] memory transferUserOps = buildPackedUserOperation(
            ALICE,
            ALICE_ACCOUNT,
            EXECTYPE_DEFAULT,
            transferExecution,
            address(VALIDATOR_MODULE)
        );

        // Combine both user operations into a single array for the EntryPoint to handle
        PackedUserOperation[] memory combinedUserOps = new PackedUserOperation[](2);
        combinedUserOps[0] = approvalUserOps[0];
        combinedUserOps[1] = transferUserOps[0];

        combinedUserOps[0].nonce = getNonce(address(BOB_ACCOUNT), MODE_VALIDATION, address(VALIDATOR_MODULE));
        combinedUserOps[1].nonce = getNonce(address(ALICE_ACCOUNT), MODE_VALIDATION, address(VALIDATOR_MODULE));

        combinedUserOps[0].signature = signUserOp(BOB, combinedUserOps[0]);
        combinedUserOps[1].signature = signUserOp(ALICE, combinedUserOps[1]);

        // Execute both operations
        ENTRYPOINT.handleOps(combinedUserOps, payable(BOB.addr));

        // Asserts to verify the outcome
        uint256 remainingAllowance = token.allowance(address(BOB_ACCOUNT), address(ALICE_ACCOUNT));
        assertEq(remainingAllowance, approvalAmount - transferAmount, "The remaining allowance should reflect the transferred amount");

        uint256 aliceBalanceAfter = token.balanceOf(address(ALICE_ACCOUNT));
        assertEq(aliceBalanceAfter, aliceBalanceBefore + transferAmount, "Alice should receive tokens via transferFrom");
    }

    /// @notice Tests batch execution with combined approval and transfer operation
    function test_ExecuteBatch_ApproveAndTransfer_SingleOp() public {
        uint256 approvalAmount = 1000 * 10 ** token.decimals();
        uint256 transferAmount = 500 * 10 ** token.decimals();

        uint256 aliceBalanceBefore = token.balanceOf(address(ALICE_ACCOUNT));

        // Execution for approval and transferFrom
        Execution[] memory executions = new Execution[](2);
        executions[0] = Execution(address(token), 0, abi.encodeWithSelector(token.approve.selector, address(BOB_ACCOUNT), approvalAmount));
        executions[1] = Execution(
            address(token),
            0,
            abi.encodeWithSelector(token.transferFrom.selector, address(BOB_ACCOUNT), address(ALICE_ACCOUNT), transferAmount)
        );

        // Prepare UserOperation for combined operations
        PackedUserOperation[] memory userOps = buildPackedUserOperation(BOB, BOB_ACCOUNT, EXECTYPE_DEFAULT, executions, address(VALIDATOR_MODULE));

        userOps[0].nonce = getNonce(address(BOB_ACCOUNT), MODE_VALIDATION, address(VALIDATOR_MODULE));

        userOps[0].signature = signUserOp(BOB, userOps[0]);

        // Execute both operations
        ENTRYPOINT.handleOps(userOps, payable(BOB.addr));

        // Asserts to verify the outcome
        uint256 remainingAllowance = token.allowance(address(BOB_ACCOUNT), address(BOB_ACCOUNT));
        assertEq(remainingAllowance, approvalAmount - transferAmount, "The remaining allowance should reflect the transferred amount");

        uint256 aliceBalanceAfter = token.balanceOf(address(ALICE_ACCOUNT));
        assertEq(aliceBalanceAfter, aliceBalanceBefore + transferAmount, "Alice should receive tokens via transferFrom");
    }
    function test_RevertIf_BatchExecutionWithUnsupportedExecType() public {
        // Initial state assertion
        assertEq(counter.getNumber(), 0, "Counter should start at 0");

        Execution[] memory executions = new Execution[](2);
        executions[0] = Execution(address(counter), 0, abi.encodeWithSelector(Counter.incrementNumber.selector));
        executions[1] = Execution(address(counter), 0, abi.encodeWithSelector(Counter.incrementNumber.selector));

        // Using an unsupported execution type
        ExecType unsupportedExecType = ExecType.wrap(bytes1(0xab)); // Example unsupported execution type
        CallType callType = CALLTYPE_BATCH;

        // Determine mode and calldata based on execType and executions length
        ExecutionMode mode = ModeLib.encodeCustom(callType, unsupportedExecType);
        bytes memory executionCalldata = abi.encodeCall(Nexus.execute, (mode, ExecLib.encodeBatch(executions)));

        // Initialize the userOps array with one operation
        PackedUserOperation[] memory userOps = new PackedUserOperation[](1);

        // Build the UserOperation
        userOps[0] = buildPackedUserOp(address(BOB_ACCOUNT), getNonce(address(BOB_ACCOUNT), address(VALIDATOR_MODULE)));
        userOps[0].callData = executionCalldata;

        // Sign the operation
        bytes32 userOpHash = ENTRYPOINT.getUserOpHash(userOps[0]);
        userOps[0].signature = signMessage(BOB, userOpHash);

        bytes memory expectedRevertReason = abi.encodeWithSelector(UnsupportedExecType.selector, unsupportedExecType);

        // Expect the UserOperationRevertReason event due to unsupported exec type
        vm.expectEmit(true, true, true, true);
        emit UserOperationRevertReason(userOpHash, address(BOB_ACCOUNT), userOps[0].nonce, expectedRevertReason);

        ENTRYPOINT.handleOps(userOps, payable(BOB.addr));

        // Asserting the counter did not increment
        assertEq(counter.getNumber(), 0, "Counter should not have been incremented after unsupported exec type revert");
    }
}<|MERGE_RESOLUTION|>--- conflicted
+++ resolved
@@ -1,12 +1,9 @@
 // SPDX-License-Identifier: MIT
 pragma solidity ^0.8.26;
 
-<<<<<<< HEAD
-import "../../shared/TestAccountExecution_Base.t.sol"; // Ensure this import path matches your project structure
 import { MODE_VALIDATION } from "contracts/types/Constants.sol";
-=======
 import "../../../shared/TestAccountExecution_Base.t.sol";
->>>>>>> 5d81e533
+
 
 contract TestAccountExecution_ExecuteBatch is TestAccountExecution_Base {
     function setUp() public {
