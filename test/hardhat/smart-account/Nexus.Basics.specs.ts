--- conflicted
+++ resolved
@@ -341,76 +341,6 @@
       expect(isValid).to.equal("0x1626ba7e");
     });
 
-<<<<<<< HEAD
-    it("Should check signature validity using smart account isValidSignature", async function () {
-      const isModuleInstalled = await smartAccount.isModuleInstalled(
-        ModuleType.Validation,
-        await validatorModule.getAddress(),
-        ethers.hexlify("0x"),
-      );
-      expect(isModuleInstalled).to.be.true;
-
-      // 1. Convert foundry util to ts code (as below)
-
-      const data = keccak256("0x1234");
-
-      // Define constants as per the original Solidity function
-      const DOMAIN_NAME = "Nexus";
-      const DOMAIN_VERSION = "1.0.0-beta";
-      const DOMAIN_TYPEHASH =
-        "EIP712Domain(string name,string version,uint256 chainId,address verifyingContract)";
-      const PARENT_TYPEHASH = "PersonalSign(bytes prefixed)";
-      const ALICE_ACCOUNT = smartAccountAddress;
-      const network = await ethers.provider.getNetwork();
-      const chainId = network.chainId;
-
-      // Calculate the domain separator
-      const domainSeparator = ethers.keccak256(
-        ethers.AbiCoder.defaultAbiCoder().encode(
-          ["bytes32", "bytes32", "bytes32", "uint256", "address"],
-          [
-            ethers.keccak256(ethers.toUtf8Bytes(DOMAIN_TYPEHASH)),
-            ethers.keccak256(ethers.toUtf8Bytes(DOMAIN_NAME)),
-            ethers.keccak256(ethers.toUtf8Bytes(DOMAIN_VERSION)),
-            chainId,
-            ALICE_ACCOUNT,
-          ],
-        ),
-      );
-
-      // Calculate the parent struct hash
-      const parentStructHash = ethers.keccak256(
-        ethers.AbiCoder.defaultAbiCoder().encode(
-          ["bytes32", "bytes32"],
-          [ethers.keccak256(ethers.toUtf8Bytes(PARENT_TYPEHASH)), data],
-        ),
-      );
-
-      // Calculate the final hash
-      const resultHash = ethers.keccak256(
-        ethers.concat(["0x1901", domainSeparator, parentStructHash]),
-      );
-
-      console.log(
-        "being signed",
-        ethers.hashMessage(ethers.getBytes(resultHash)),
-      );
-
-      const signature = await smartAccountOwner.signMessage(
-        ethers.getBytes(resultHash),
-      );
-
-      const isValid = await smartAccount.isValidSignature(
-        data,
-        solidityPacked(
-          ["address", "bytes"],
-          [await validatorModule.getAddress(), signature],
-        ),
-      );
-
-      expect(isValid).to.equal("0x1626ba7e");
-    });
-=======
     it("Should check signature validity using smart account isValidSignature for EIP 712 signature", async function () {
       const PARENT_TYPEHASH = "TypedDataSign(Contents contents,bytes1 fields,string name,string version,uint256 chainId,address verifyingContract,bytes32 salt,uint256[] extensions)Contents(bytes32 stuff)";
       const APP_DOMAIN_SEPARATOR = "0xa1a044077d7677adbbfa892ded5390979b33993e0e2a457e3f974bbcda53821b";
@@ -467,7 +397,6 @@
       expect(isValid).to.equal("0x1626ba7e");
     });
       
->>>>>>> 327e1e4a
   });
 
   describe("Smart Account check Only Entrypoint actions", function () {
