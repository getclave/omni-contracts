import { ExecutionMethod } from './../utils/types';
import { expect } from "chai";

import { ContractTransactionResponse, Signer } from "ethers";
import {
  AccountFactory,
  Counter,
  EntryPoint,
  MockExecutor,
  MockValidator,
  SmartAccount,
} from "../../../typechain-types";
import { loadFixture } from "@nomicfoundation/hardhat-network-helpers";
import { ModuleType } from "../utils/types";
import { deployContractsAndSAFixture } from "../utils/deployment";
import {
  generateUseropCallData,
  buildPackedUserOp,
} from "../utils/operationHelpers";
<<<<<<< HEAD
import { ethers } from 'hardhat';

describe("SmartAccount Execution and Validation", () => {
    let factory: AccountFactory;
    let entryPoint: EntryPoint;
    let bundler: Signer;
    let validatorModule: MockValidator;
    let executorModule: MockExecutor;
    let anotherExecutorModule: MockExecutor;
    let counter: Counter;
    let smartAccount: SmartAccount;
    let smartAccountOwner: Signer;
    let deployer: Signer;

    let factoryAddress: string;
    let entryPointAddress: string;
    let bundlerAddress: string;
    let validatorModuleAddress: string;
    let executorModuleAddress: string;
    let counterAddress: string;
    let smartAccountAddress: string;
    let smartAccountOwnerAddress: string;

  beforeEach(async () => {

=======
import {
  CALLTYPE_SINGLE,
  EXECTYPE_DEFAULT,
  MODE_DEFAULT,
  MODE_PAYLOAD,
  UNUSED,
} from "../utils/erc7579Utils";

describe("SmartAccount Execution and Validation", () => {
  let factory: AccountFactory;
  let smartAccount: SmartAccount;
  let entryPoint: EntryPoint;
  let module: MockValidator;
  let counter: Counter;
  let accounts: Signer[];
  let addresses: string[] | AddressLike[];
  let factoryAddress: AddressLike;
  let entryPointAddress: AddressLike;
  let smartAccountAddress: AddressLike;
  let moduleAddress: AddressLike;
  let owner: Signer;
  let ownerAddress: AddressLike;
  let bundler: Signer;
  let bundlerAddress: AddressLike;
  let counterAddress: AddressLike;
  let userSA: SmartAccount;

  beforeEach(async () => {
>>>>>>> 8db69d96
    const setup = await loadFixture(deployContractsAndSAFixture);
    entryPoint = setup.entryPoint;
    factory = setup.msaFactory;
    bundler = ethers.Wallet.createRandom();
    validatorModule = setup.mockValidator;
    executorModule = setup.mockExecutor;
    anotherExecutorModule = setup.anotherExecutorModule;
    smartAccountOwner = setup.accountOwner;
    smartAccount = setup.deployedMSA;
    counter = setup.counter;
<<<<<<< HEAD
    deployer = setup.deployer;
=======
    owner = setup.accountOwner;
    userSA = setup.deployedMSA;
    smartAccountAddress = setup.deployedMSAAddress;

    entryPointAddress = await entryPoint.getAddress();
>>>>>>> 8db69d96

    factoryAddress = await factory.getAddress();
    entryPointAddress = await entryPoint.getAddress();
    bundlerAddress = await bundler.getAddress();
    validatorModuleAddress = await validatorModule.getAddress();
    executorModuleAddress = await executorModule.getAddress();
    counterAddress = await counter.getAddress();
    smartAccountAddress = await smartAccount.getAddress();
    smartAccountOwnerAddress = await smartAccountOwner.getAddress();

    // First install the executor module on the smart account
    const isOwner = await validatorModule.isOwner(smartAccountAddress, smartAccountOwnerAddress);
                
    expect(isOwner).to.be.true;

    const installModuleData = await generateUseropCallData({
      executionMethod: ExecutionMethod.Execute,
      targetContract: smartAccount,
      functionName: "installModule",
      args: [ModuleType.Execution, executorModuleAddress, ethers.hexlify("0x")],
    });

    const userOp = buildPackedUserOp({
      sender: smartAccountAddress,
      callData: installModuleData,
    });

    const nonce = await entryPoint.getNonce(
      userOp.sender,
      ethers.zeroPadBytes(validatorModuleAddress.toString(), 24),
    );
    userOp.nonce = nonce; 

    const userOpHash = await entryPoint.getUserOpHash(userOp);
    const signature = await smartAccountOwner.signMessage(ethers.getBytes(userOpHash));
    userOp.signature = signature;

    await entryPoint.handleOps([userOp], bundlerAddress);

    const isInstalled = await smartAccount.isModuleInstalled(
      ModuleType.Execution,
      executorModuleAddress,
      ethers.hexlify("0x"),
    )

    expect(isInstalled).to.be.true;

  });

  // Review: Debug
  describe("SmartAccount Transaction Execution", () => {
    it("Should execute a single transaction through the EntryPoint using execute", async () => {
      const isOwner = await validatorModule.isOwner(smartAccountAddress, smartAccountOwnerAddress);
      expect(isOwner).to.be.true;
      // Generate calldata for executing the 'incrementNumber' function on the counter contract.
      // TODO
      const callData = await generateUseropCallData({
        executionMethod: ExecutionMethod.Execute,
        targetContract: counter,
        functionName: "incrementNumber",
      });

      // Build the userOp with the generated callData.
      const userOp = buildPackedUserOp({
        sender: smartAccountAddress,
        callData,
      });
      userOp.callData = callData;

      const nonce = await entryPoint.getNonce(
        userOp.sender,
        ethers.zeroPadBytes(validatorModuleAddress.toString(), 24),
      );

      userOp.nonce = nonce;

      const userOpHash = await entryPoint.getUserOpHash(userOp);
      const signature = await smartAccountOwner.signMessage(ethers.getBytes(userOpHash));

      userOp.signature = signature;

      // Assert the counter's state (testing contract) before execution to ensure it's at its initial state.
      expect(await counter.getNumber()).to.equal(0);
      // Execute the signed userOp through the EntryPoint contract and verify the counter's state post-execution.

      await entryPoint.handleOps([userOp], bundlerAddress);

      expect(await counter.getNumber()).to.equal(1);
    });

<<<<<<< HEAD
    it("Should execute a single empty transaction through the EntryPoint using execute", async () => {
      const isOwner = await validatorModule.isOwner(smartAccountAddress, smartAccountOwnerAddress);
      expect(isOwner).to.be.true;
      // Generate calldata for executing the 'incrementNumber' function on the counter contract.
      // TODO
      const callData = "0x";

      // Build the userOp with the generated callData.
      const userOp = buildPackedUserOp({
        sender: smartAccountAddress,
        callData,
      });
      userOp.callData = callData;


      const nonce = await entryPoint.getNonce(
        userOp.sender,
        ethers.zeroPadBytes(validatorModuleAddress.toString(), 24),
      );

      userOp.nonce = nonce; 

      const userOpHash = await entryPoint.getUserOpHash(userOp);
      const signature = await smartAccountOwner.signMessage(ethers.getBytes(userOpHash));

      userOp.signature = signature;

      // Assert the counter's state (testing contract) before execution to ensure it's at its initial state.
      expect(await counter.getNumber()).to.equal(0);
      // Execute the signed userOp through the EntryPoint contract and verify the counter's state post-execution.
      
      await entryPoint.handleOps([userOp], bundlerAddress);

      expect(await counter.getNumber()).to.equal(0);
    });

    it("Should execute a transaction via MockExecutor", async () => {
      const incrementNumber = counter.interface.encodeFunctionData("incrementNumber");

      const numberBefore = await counter.getNumber();
      await executorModule.executeViaAccount(smartAccountAddress, counterAddress, 0n, incrementNumber);

      const numberAfter = await counter.getNumber();
      
      expect(numberAfter).to.be.greaterThan(numberBefore);
    });

    it("Should do batch execution via MockExecutor", async () => {
      const incrementNumber = counter.interface.encodeFunctionData("incrementNumber");

      const execs = [{target: counterAddress, value: 0n, callData: incrementNumber}, {target: counterAddress, value: 0n, callData: incrementNumber}];
      const numberBefore = await counter.getNumber();
      await executorModule.execBatch(smartAccountAddress, execs);
      const numberAfter = await counter.getNumber();

      expect(numberAfter - numberBefore).to.be.equal(2);
    });

    it("Should do batch execution via MockExecutor with empty tx's", async () => {
      const execs = [];
      const results: ContractTransactionResponse = await executorModule.execBatch(smartAccountAddress, execs);
      
      expect(results.value).to.be.equal(0);
    });

    it("Should transfer value via MockExecutor", async () => {
      const randomAddress = ethers.Wallet.createRandom().address;
      await deployer.sendTransaction({to: smartAccountAddress, value: 1});
      
      await executorModule.executeViaAccount(smartAccountAddress, randomAddress, 1n, "0x");

      const balance = await deployer.provider.getBalance(randomAddress);
      expect(balance).to.be.equal(1);
    });

    it("Should execute a single transaction via MockExecutor by using the entryPoint handleOps", async () => {
      const incrementNumber = counter.interface.encodeFunctionData("incrementNumber");
      
      const data = await generateUseropCallData({executionMethod: ExecutionMethod.Execute, targetContract: executorModule, functionName: "executeViaAccount", args: [smartAccountAddress, counterAddress, 0n, incrementNumber]});

      const incrementNumberUserOp = buildPackedUserOp({ 
        sender: smartAccountAddress,
        callData: data,
      });

      const incrementNumberUserOpNonce = await entryPoint.getNonce(
        smartAccountAddress,
        ethers.zeroPadBytes(validatorModuleAddress.toString(), 24),
      );
      incrementNumberUserOp.nonce = incrementNumberUserOpNonce; 

      const incrementNumberUserOpHash = await entryPoint.getUserOpHash(incrementNumberUserOp);
      const incrementNumberUserOpSignature = await smartAccountOwner.signMessage(ethers.getBytes(incrementNumberUserOpHash));
      incrementNumberUserOp.signature = incrementNumberUserOpSignature;

      const numberBefore = await counter.getNumber();
      await entryPoint.handleOps([incrementNumberUserOp], bundlerAddress);
      const numberAfter = await counter.getNumber();
      
      expect(numberAfter).to.be.greaterThan(numberBefore);
    });

    it("Should execute a batch transaction via MockExecutor by using the entryPoint handleOps", async () => {
      const incrementNumber = counter.interface.encodeFunctionData("incrementNumber");
      const execs = [{target: counterAddress, value: 0n, callData: incrementNumber}, {target: counterAddress, value: 0n, callData: incrementNumber}];

      const data = await generateUseropCallData({executionMethod: ExecutionMethod.Execute, targetContract: executorModule, functionName: "execBatch", args: [smartAccountAddress, execs]});

      const incrementNumberBatchUserOp = buildPackedUserOp({
        sender: smartAccountAddress,
        callData: data,
      });

      const incrementNumberUserOpNonce = await entryPoint.getNonce(
        smartAccountAddress,
        ethers.zeroPadBytes(validatorModuleAddress.toString(), 24),
      );
      incrementNumberBatchUserOp.nonce = incrementNumberUserOpNonce; 

      const incrementNumberUserOpHash = await entryPoint.getUserOpHash(incrementNumberBatchUserOp);
      const incrementNumberUserOpSignature = await smartAccountOwner.signMessage(ethers.getBytes(incrementNumberUserOpHash));
      incrementNumberBatchUserOp.signature = incrementNumberUserOpSignature;

      const numberBefore = await counter.getNumber();
      await entryPoint.handleOps([incrementNumberBatchUserOp], bundlerAddress);
      const numberAfter = await counter.getNumber();
      
      expect(numberAfter - numberBefore).to.equal(2);
    });

    // Revert checks

    it("Should revert the execution of a single transaction through the EntryPoint using execute", async () => {
      const callData = await generateUseropCallData({
        executionMethod: ExecutionMethod.Execute,
        targetContract: counter,
        functionName: "revertOperation",
      });

      // Build the userOp with the generated callData.
      const userOp = buildPackedUserOp({
        sender: smartAccountAddress,
        callData,
      });
      userOp.callData = callData;

      const nonce = await entryPoint.getNonce(
        userOp.sender,
        ethers.zeroPadBytes(validatorModuleAddress.toString(), 24),
      );

      userOp.nonce = nonce; 

      const userOpHash = await entryPoint.getUserOpHash(userOp);
      const signature = await smartAccountOwner.signMessage(ethers.getBytes(userOpHash));

      userOp.signature = signature;
      
      const tx = await entryPoint.handleOps([userOp], bundlerAddress);
      // The tx will not revert, but the user operation will be reverted.
      await expect(tx).to.not.be.reverted;

      // Counter should be 0 if user operation has been reverted.
      expect(await counter.getNumber()).to.equal(0);
    });

    it("Should revert with InvalidModule custom error, through direct call to executor. Module not installed.", async () => {
      const incrementNumber = counter.interface.encodeFunctionData("incrementNumber");

      await expect(anotherExecutorModule.executeViaAccount(smartAccountAddress, counterAddress, 0n, incrementNumber)).to.be.revertedWithCustomError(smartAccount, "InvalidModule");
    });

    it("Should revert without a reason, through direct call to executor. Wrong smart account address given to executeViaAccount()", async () => {
      const randomAddress = ethers.Wallet.createRandom().address;
      const incrementNumber = counter.interface.encodeFunctionData("incrementNumber");

      await expect(executorModule.executeViaAccount(randomAddress, counterAddress, 0n, incrementNumber)).to.be.reverted;
    });

    it("Should revert an execution from an unauthorized executor", async () => {
      const incrementNumber = counter.interface.encodeFunctionData("incrementNumber");

      await expect(anotherExecutorModule.executeViaAccount(smartAccountAddress, counterAddress, 0n, incrementNumber)).to.be.revertedWithCustomError(smartAccount, "InvalidModule");
    });

    it("Should revert on batch execution via MockExecutor", async () => {
      const incrementNumber = counter.interface.encodeFunctionData("incrementNumber");
      const revertOperation = counter.interface.encodeFunctionData("revertOperation");

      const execs = [
        {target: counterAddress, value: 0n, callData: incrementNumber}, 
        {target: counterAddress, value: 0n, callData: revertOperation},
        {target: counterAddress, value: 0n, callData: incrementNumber}];
      await expect(executorModule.execBatch(smartAccountAddress, execs)).to.be.revertedWith("Counter: Revert operation");
    });

    it("Should handle revert", async () => {
      const incrementNumber = counter.interface.encodeFunctionData("incrementNumber");
      const revertOperation = counter.interface.encodeFunctionData("revertOperation");
      const execs = [{target: counterAddress, value: 0n, callData: incrementNumber}, {target: counterAddress, value: 0n, callData: revertOperation}, {target: counterAddress, value: 0n, callData: incrementNumber}];

      const callData = await generateUseropCallData({executionMethod: ExecutionMethod.Execute, targetContract: executorModule, functionName: "execBatch", args: [smartAccountAddress, execs]});

      const userOp = buildPackedUserOp({
        sender: smartAccountAddress,
        callData,
      });
      userOp.callData = callData;

      const nonce = await entryPoint.getNonce(
        userOp.sender,
        ethers.zeroPadBytes(validatorModuleAddress.toString(), 24),
      );

      userOp.nonce = nonce; 

      const userOpHash = await entryPoint.getUserOpHash(userOp);
      const signature = await smartAccountOwner.signMessage(ethers.getBytes(userOpHash));

      userOp.signature = signature;
      
      await entryPoint.handleOps([userOp], bundlerAddress);

      const numberAfter = await counter.getNumber();
      console.log(numberAfter, "numberAfter");
      
    });
   
=======
    it("Should handle transactions via the ExecuteFromExecutor method correctly", async () => {});

    it("Should process executeUserOp method correctly", async () => {});
>>>>>>> 8db69d96
  });
});<|MERGE_RESOLUTION|>--- conflicted
+++ resolved
@@ -17,7 +17,6 @@
   generateUseropCallData,
   buildPackedUserOp,
 } from "../utils/operationHelpers";
-<<<<<<< HEAD
 import { ethers } from 'hardhat';
 
 describe("SmartAccount Execution and Validation", () => {
@@ -43,36 +42,6 @@
 
   beforeEach(async () => {
 
-=======
-import {
-  CALLTYPE_SINGLE,
-  EXECTYPE_DEFAULT,
-  MODE_DEFAULT,
-  MODE_PAYLOAD,
-  UNUSED,
-} from "../utils/erc7579Utils";
-
-describe("SmartAccount Execution and Validation", () => {
-  let factory: AccountFactory;
-  let smartAccount: SmartAccount;
-  let entryPoint: EntryPoint;
-  let module: MockValidator;
-  let counter: Counter;
-  let accounts: Signer[];
-  let addresses: string[] | AddressLike[];
-  let factoryAddress: AddressLike;
-  let entryPointAddress: AddressLike;
-  let smartAccountAddress: AddressLike;
-  let moduleAddress: AddressLike;
-  let owner: Signer;
-  let ownerAddress: AddressLike;
-  let bundler: Signer;
-  let bundlerAddress: AddressLike;
-  let counterAddress: AddressLike;
-  let userSA: SmartAccount;
-
-  beforeEach(async () => {
->>>>>>> 8db69d96
     const setup = await loadFixture(deployContractsAndSAFixture);
     entryPoint = setup.entryPoint;
     factory = setup.msaFactory;
@@ -83,15 +52,7 @@
     smartAccountOwner = setup.accountOwner;
     smartAccount = setup.deployedMSA;
     counter = setup.counter;
-<<<<<<< HEAD
     deployer = setup.deployer;
-=======
-    owner = setup.accountOwner;
-    userSA = setup.deployedMSA;
-    smartAccountAddress = setup.deployedMSAAddress;
-
-    entryPointAddress = await entryPoint.getAddress();
->>>>>>> 8db69d96
 
     factoryAddress = await factory.getAddress();
     entryPointAddress = await entryPoint.getAddress();
@@ -182,7 +143,6 @@
       expect(await counter.getNumber()).to.equal(1);
     });
 
-<<<<<<< HEAD
     it("Should execute a single empty transaction through the EntryPoint using execute", async () => {
       const isOwner = await validatorModule.isOwner(smartAccountAddress, smartAccountOwnerAddress);
       expect(isOwner).to.be.true;
@@ -411,10 +371,5 @@
       
     });
    
-=======
-    it("Should handle transactions via the ExecuteFromExecutor method correctly", async () => {});
-
-    it("Should process executeUserOp method correctly", async () => {});
->>>>>>> 8db69d96
   });
 });