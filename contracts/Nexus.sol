--- conflicted
+++ resolved
@@ -143,14 +143,9 @@
     function executeUserOp(PackedUserOperation calldata userOp, bytes32) external payable virtual onlyEntryPoint withHook {
         bytes calldata callData = userOp.callData[4:];
         (bool success, bytes memory innerCallRet) = address(this).delegatecall(callData);
-<<<<<<< HEAD
-        if (success) emit Executed(userOp, innerCallRet);
-        else revert ExecutionFailed();
-=======
         if (success) {
             emit Executed(userOp, innerCallRet);
         } else revert ExecutionFailed();
->>>>>>> 2548bf9e
     }
 
     /// @notice Installs a new module to the smart account.
