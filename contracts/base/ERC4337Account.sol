--- conflicted
+++ resolved
@@ -48,13 +48,10 @@
         bytes32 userOpHash,
         uint256 missingAccountFunds
     ) external virtual returns (uint256);
-<<<<<<< HEAD
-=======
 
     function addDeposit() public payable virtual {
         IEntryPoint(entryPoint()).depositTo{ value: msg.value }(address(this));
     }
->>>>>>> 4766f8da
 
     // Review
     // We would need util method to getNonce based on validator as validator gets encoded in the nonce
