--- conflicted
+++ resolved
@@ -593,7 +593,6 @@
         hook = address(_getAccountStorage().hook);
     }
 
-<<<<<<< HEAD
     /// @dev Checks if the account is an ERC7702 account
     function _amIERC7702() internal view returns (bool res) {
         assembly {
@@ -617,10 +616,7 @@
         }
     }
 
-    function _fallback(bytes calldata callData) private returns (bytes memory result) {
-=======
     function _fallback(bytes calldata callData) private {
->>>>>>> 13c250dd
         bool success;
         bytes memory result;
         FallbackHandler storage $fallbackHandler = _getAccountStorage().fallbacks[msg.sig];
