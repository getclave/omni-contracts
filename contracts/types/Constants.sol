// SPDX-License-Identifier: MIT
pragma solidity ^0.8.26;

// ──────────────────────────────────────────────────────────────────────────────
//     _   __    _  __
//    / | / /__ | |/ /_  _______
//   /  |/ / _ \|   / / / / ___/
//  / /|  /  __/   / /_/ (__  )
// /_/ |_/\___/_/|_\__,_/____/
//
// ──────────────────────────────────────────────────────────────────────────────
// Nexus: A suite of contracts for Modular Smart Accounts compliant with ERC-7579 and ERC-4337, developed by Biconomy.
// Learn more at https://biconomy.io. To report security issues, please contact us at: security@biconomy.io

// Magic value for ERC-1271 valid signature
bytes4 constant ERC1271_MAGICVALUE = 0x1626ba7e;

// Value indicating an invalid ERC-1271 signature
bytes4 constant ERC1271_INVALID = 0xFFFFFFFF;

// Value indicating successful validation
uint256 constant VALIDATION_SUCCESS = 0;

// Value indicating failed validation
uint256 constant VALIDATION_FAILED = 1;
<<<<<<< HEAD
uint256 constant MULTITYPE_MODULE = 0;
=======

// Module type identifier for validators
>>>>>>> 5d81e533
uint256 constant MODULE_TYPE_VALIDATOR = 1;

// Module type identifier for executors
uint256 constant MODULE_TYPE_EXECUTOR = 2;

// Module type identifier for fallback handlers
uint256 constant MODULE_TYPE_FALLBACK = 3;
<<<<<<< HEAD
uint256 constant MODULE_TYPE_HOOK = 4;
bytes32 constant MODULE_ENABLE_MODE_TYPE_HASH = keccak256("ModuleEnableMode(address module, bytes32 initDataHash)");

bytes1 constant MODE_VALIDATION = 0x00;
bytes1 constant MODE_MODULE_ENABLE = 0x01;
=======

// Module type identifier for hooks
uint256 constant MODULE_TYPE_HOOK = 4;
>>>>>>> 5d81e533
<|MERGE_RESOLUTION|>--- conflicted
+++ resolved
@@ -23,12 +23,11 @@
 
 // Value indicating failed validation
 uint256 constant VALIDATION_FAILED = 1;
-<<<<<<< HEAD
+
+// Module type identifier for Multitype install
 uint256 constant MULTITYPE_MODULE = 0;
-=======
 
 // Module type identifier for validators
->>>>>>> 5d81e533
 uint256 constant MODULE_TYPE_VALIDATOR = 1;
 
 // Module type identifier for executors
@@ -36,14 +35,10 @@
 
 // Module type identifier for fallback handlers
 uint256 constant MODULE_TYPE_FALLBACK = 3;
-<<<<<<< HEAD
+
+// Module type identifier for hooks
 uint256 constant MODULE_TYPE_HOOK = 4;
 bytes32 constant MODULE_ENABLE_MODE_TYPE_HASH = keccak256("ModuleEnableMode(address module, bytes32 initDataHash)");
 
 bytes1 constant MODE_VALIDATION = 0x00;
-bytes1 constant MODE_MODULE_ENABLE = 0x01;
-=======
-
-// Module type identifier for hooks
-uint256 constant MODULE_TYPE_HOOK = 4;
->>>>>>> 5d81e533
+bytes1 constant MODE_MODULE_ENABLE = 0x01;